--- conflicted
+++ resolved
@@ -15,21 +15,14 @@
     name: Atom,
     node_id: AstNodeId,
     symbol_id: Option<SymbolId>,
-    /// `None` when not within an AST (e.g. HIR)
-    ast_node_id: Option<AstNodeId>,
     /// Describes how this referenced is used by other AST nodes. References can
     /// be reads, writes, or both.
     flag: ReferenceFlag,
 }
 
 impl Reference {
-<<<<<<< HEAD
-    pub fn new(span: Span, name: Atom, flag: ReferenceFlag) -> Self {
-        Self { span, name, symbol_id: None, ast_node_id: None, flag }
-=======
     pub fn new(span: Span, name: Atom, node_id: AstNodeId, flag: ReferenceFlag) -> Self {
         Self { span, name, node_id, symbol_id: None, flag }
->>>>>>> 3bfa314e
     }
 
     pub fn span(&self) -> Span {
@@ -50,14 +43,6 @@
 
     pub(crate) fn set_symbol_id(&mut self, symbol_id: SymbolId) {
         self.symbol_id = Some(symbol_id);
-    }
-
-    pub fn ast_node_id(&self) -> Option<AstNodeId> {
-        self.ast_node_id
-    }
-
-    pub(crate) fn set_ast_node_id(&mut self, ast_node_id: AstNodeId) {
-        self.ast_node_id = Some(ast_node_id)
     }
 
     /// Returns `true` if the identifier value was read. This is not mutually
