--- conflicted
+++ resolved
@@ -86,11 +86,8 @@
             es2019_optional_catch_binding: OptionalCatchBinding::new(Rc::clone(&ast), &options),
             es2016_exponentiation_operator: ExponentiationOperator::new(Rc::clone(&ast), ctx.clone(), &options),
             es2015_shorthand_properties: ShorthandProperties::new(Rc::clone(&ast), &options),
-<<<<<<< HEAD
+            es2015_template_literals: TemplateLiterals::new(Rc::clone(&ast), &options),
             react_jsx: options.react_jsx.map(|options| ReactJsx::new(Rc::clone(&ast), &ctx, options)),
-=======
-            es2015_template_literals: TemplateLiterals::new(Rc::clone(&ast), &options),
->>>>>>> a6ef5749
         }
     }
 
